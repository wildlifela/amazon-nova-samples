--- conflicted
+++ resolved
@@ -302,15 +302,9 @@
     "- Negative\n",
     "- Neutral\n",
     "\n",
-<<<<<<< HEAD
-    "Please refer to some examples mentioned below\n",
-    "\n",
-    "## Examples:\n",
-=======
     "Please refer to some examples mentioned below.\n",
     "\n",
     "## Examples\n",
->>>>>>> aad2dedb
     "### Example 1\n",
     "Input: The movie was crazy good! I loved it\n",
     "Output: Positive\n",
